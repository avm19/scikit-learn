--- conflicted
+++ resolved
@@ -143,12 +143,8 @@
         self : returns an instance of self.
         """
         # Convert data
-<<<<<<< HEAD
-        X, y = check_X_y(X, y, accept_sparse=("csr", "csc"), multi_output=True)
-=======
         X, y = check_X_y(X, y, accept_sparse=("csr", "csc"), multi_output=True,
                          y_numeric=True)
->>>>>>> cd12906c
 
         K = self._get_kernel(X)
         alpha = np.atleast_1d(self.alpha)
